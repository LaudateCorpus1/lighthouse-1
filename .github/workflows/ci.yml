# The Travis CI is our full-fledged CI, but this Github workflow
# runs the same tests. The GH workflow UI makes it simpler to hone
# in on the step that failed.

name: 💡🏠

on: [pull_request]

jobs:
  build:
    runs-on: ubuntu-latest
    
    # A lot of steps in common between all jobs. Can be done better when this feature lands:
    # https://github.community/t/reusing-sharing-inheriting-steps-between-jobs-declarations/16851
    # https://github.com/actions/runner/issues/438
    steps:
    - name: git clone
      uses: actions/checkout@v2

    - name: Use Node.js 10.x
      uses: actions/setup-node@v1
      with:
        node-version: 10.x

<<<<<<< HEAD
=======
    - name: Setup protoc
      uses: arduino/setup-protoc@7ad700d
      with:
        version: '3.7.1'
        repo-token: ${{ secrets.GITHUB_TOKEN }}

    - name: Set up Python
      uses: actions/setup-python@v1
      with:
        python-version: 2.7
    - name: Install Python dependencies
      run: |
        python -m pip install --upgrade pip
        pip install protobuf==3.7.1
    
    # Chrome Stable is already installed by default.
    - name: Install Chrome ToT
      working-directory: /home/runner
      run: bash $GITHUB_WORKSPACE/lighthouse-core/scripts/download-chrome.sh && mv chrome-linux chrome-linux-tot
      env:
        CHROME_PATH: /home/runner/chrome-linux-tot

>>>>>>> f3e73120
    # Cache yarn deps. thx https://github.com/actions/cache/blob/master/examples.md#node---yarn
    - name: Get yarn cache directory path
      id: yarn-cache-dir-path
      run: echo "::set-output name=dir::$(yarn cache dir)"
    - name: Set up node_modules cache
      uses: actions/cache@v1
      id: yarn-cache
      with:
        path: ${{ steps.yarn-cache-dir-path.outputs.dir }}
        key: ${{ runner.os }}-yarn-${{ hashFiles('**/yarn.lock') }}
        restore-keys: |
          ${{ runner.os }}-yarn-

    - run: yarn --frozen-lockfile
    - run: yarn build-all

    # Run tests that require headfull Chrome.
    - run: sudo apt-get install xvfb
    - run: xvfb-run --auto-servernum yarn test-clients
    - run: xvfb-run --auto-servernum yarn test-bundle
    - run: xvfb-run --auto-servernum yarn test-docs

<<<<<<< HEAD
    # Fail if any changes were written to source files (ex, from: build/build-cdt-lib.js).
    - run: git diff --exit-code
=======
    - name: Smoke (ToT)
      run: xvfb-run --auto-servernum yarn smoke --debug -j=1 --retries=2
      env:
        CHROME_PATH: /home/runner/chrome-linux-tot/chrome
    - name: Smoke (stable)
      run: xvfb-run --auto-servernum yarn smoke --debug -j=1 --retries=2
    

    - run: yarn test-lantern
    - run: yarn test-legacy-javascript
    - run: yarn i18n:checks
    - run: yarn dogfood-lhci
>>>>>>> f3e73120

    # buildtracker runs `git merge-base HEAD origin/master` which needs more history than depth=1. https://github.com/paularmstrong/build-tracker/issues/106
    - name: Deepen git fetch (for buildtracker)
      run: git fetch --deepen=100
    - name: Store in buildtracker
      # TODO(paulirish): Don't allow this to fail the build. https://github.com/paularmstrong/build-tracker/issues/200
      run: yarn bt-cli upload-build || true
      env:
        # https://buildtracker.dev/docs/guides/github-actions#configuration
        BT_API_AUTH_TOKEN: ${{ secrets.BT_API_AUTH_TOKEN }}

    - name: Upload dist
      uses: actions/upload-artifact@v1
      with:
        name: dist
        path: dist/

  misc:
    runs-on: ubuntu-latest
    strategy:
      # e.g. if lint fails, continue to the unit tests anyway
      fail-fast: false
    
    steps:
    - name: git clone
      uses: actions/checkout@v2

    - name: Use Node.js 10.x
      uses: actions/setup-node@v1
      with:
        node-version: 10.x

    - run: yarn --frozen-lockfile

    - run: yarn diff:sample-json
    - run: yarn type-check
    - run: yarn lint
    - run: yarn test-lantern
    - run: yarn test-legacy-javascript
    - run: yarn i18n:checks
    - run: yarn dogfood-lhci
  
  unit:
    runs-on: ubuntu-latest
    
    steps:
    - name: git clone
      uses: actions/checkout@v2

    - name: Use Node.js 10.x
      uses: actions/setup-node@v1
      with:
        node-version: 10.x
    
    - name: Setup protoc
      uses: arduino/setup-protoc@7ad700d
      with:
        version: '3.7.1'
        repo-token: ${{ secrets.GITHUB_TOKEN }}

    - name: Set up Python
      uses: actions/setup-python@v1
      with:
        python-version: 2.7
    - name: Install Python dependencies
      run: |
        python -m pip install --upgrade pip
        pip install protobuf==3.7.1

    - run: yarn --frozen-lockfile

    - run: yarn test-proto # Run before unit-core because the roundtrip json is needed for proto tests.

    - run: sudo apt-get install xvfb
    - run: xvfb-run --auto-servernum yarn unit

  smoke:
    runs-on: ubuntu-latest
    
    steps:
    - name: git clone
      uses: actions/checkout@v2

    - name: Use Node.js 10.x
      uses: actions/setup-node@v1
      with:
        node-version: 10.x

    - run: yarn --frozen-lockfile

    - run: sudo apt-get install xvfb
    - run: xvfb-run --auto-servernum yarn smoke --debug -j=1 --retries=2<|MERGE_RESOLUTION|>--- conflicted
+++ resolved
@@ -22,31 +22,6 @@
       with:
         node-version: 10.x
 
-<<<<<<< HEAD
-=======
-    - name: Setup protoc
-      uses: arduino/setup-protoc@7ad700d
-      with:
-        version: '3.7.1'
-        repo-token: ${{ secrets.GITHUB_TOKEN }}
-
-    - name: Set up Python
-      uses: actions/setup-python@v1
-      with:
-        python-version: 2.7
-    - name: Install Python dependencies
-      run: |
-        python -m pip install --upgrade pip
-        pip install protobuf==3.7.1
-    
-    # Chrome Stable is already installed by default.
-    - name: Install Chrome ToT
-      working-directory: /home/runner
-      run: bash $GITHUB_WORKSPACE/lighthouse-core/scripts/download-chrome.sh && mv chrome-linux chrome-linux-tot
-      env:
-        CHROME_PATH: /home/runner/chrome-linux-tot
-
->>>>>>> f3e73120
     # Cache yarn deps. thx https://github.com/actions/cache/blob/master/examples.md#node---yarn
     - name: Get yarn cache directory path
       id: yarn-cache-dir-path
@@ -69,23 +44,8 @@
     - run: xvfb-run --auto-servernum yarn test-bundle
     - run: xvfb-run --auto-servernum yarn test-docs
 
-<<<<<<< HEAD
     # Fail if any changes were written to source files (ex, from: build/build-cdt-lib.js).
     - run: git diff --exit-code
-=======
-    - name: Smoke (ToT)
-      run: xvfb-run --auto-servernum yarn smoke --debug -j=1 --retries=2
-      env:
-        CHROME_PATH: /home/runner/chrome-linux-tot/chrome
-    - name: Smoke (stable)
-      run: xvfb-run --auto-servernum yarn smoke --debug -j=1 --retries=2
-    
-
-    - run: yarn test-lantern
-    - run: yarn test-legacy-javascript
-    - run: yarn i18n:checks
-    - run: yarn dogfood-lhci
->>>>>>> f3e73120
 
     # buildtracker runs `git merge-base HEAD origin/master` which needs more history than depth=1. https://github.com/paularmstrong/build-tracker/issues/106
     - name: Deepen git fetch (for buildtracker)
@@ -173,8 +133,20 @@
       uses: actions/setup-node@v1
       with:
         node-version: 10.x
+    
+    # Chrome Stable is already installed by default.
+    - name: Install Chrome ToT
+      working-directory: /home/runner
+      run: bash $GITHUB_WORKSPACE/lighthouse-core/scripts/download-chrome.sh && mv chrome-linux chrome-linux-tot
+      env:
+        CHROME_PATH: /home/runner/chrome-linux-tot
 
     - run: yarn --frozen-lockfile
 
     - run: sudo apt-get install xvfb
-    - run: xvfb-run --auto-servernum yarn smoke --debug -j=1 --retries=2+    - name: Smoke (ToT)
+      run: xvfb-run --auto-servernum yarn smoke --debug -j=1 --retries=2
+      env:
+        CHROME_PATH: /home/runner/chrome-linux-tot/chrome
+    - name: Smoke (stable)
+      run: xvfb-run --auto-servernum yarn smoke --debug -j=1 --retries=2