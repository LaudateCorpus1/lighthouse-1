--- conflicted
+++ resolved
@@ -92,7 +92,6 @@
   },
   "devDependencies": {
     "@build-tracker/cli": "^1.0.0-beta.15",
-<<<<<<< HEAD
     "@firebase/app-types": "0.3.1",
     "@firebase/auth-types": "0.3.2",
     "@firebase/util": "0.2.1",
@@ -100,13 +99,8 @@
     "@rollup/plugin-dynamic-import-vars": "^1.1.1",
     "@rollup/plugin-json": "^4.1.0",
     "@rollup/plugin-node-resolve": "^13.0.4",
-    "@rollup/plugin-typescript": "^2.1.0",
     "@stadtlandnetz/rollup-plugin-postprocess": "^1.1.0",
-=======
-    "@rollup/plugin-node-resolve": "^13.0.4",
     "@rollup/plugin-typescript": "^8.2.5",
-    "@testing-library/preact": "^2.0.1",
->>>>>>> 749c56af
     "@testing-library/preact-hooks": "^1.1.0",
     "@testing-library/preact": "^2.0.1",
     "@types/archiver": "^2.1.2",
@@ -154,11 +148,7 @@
     "eslint-plugin-import": "^2.24.2",
     "eslint-plugin-local-rules": "0.1.0",
     "event-target-shim": "^6.0.2",
-<<<<<<< HEAD
-=======
-    "exorcist": "^1.0.1",
     "firebase": "^9.0.2",
->>>>>>> 749c56af
     "gh-pages": "^2.0.1",
     "glob": "^7.1.3",
     "idb-keyval": "2.2.0",
