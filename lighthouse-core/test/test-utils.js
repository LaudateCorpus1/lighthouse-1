/**
 * @license Copyright 2018 The Lighthouse Authors. All Rights Reserved.
 * Licensed under the Apache License, Version 2.0 (the "License"); you may not use this file except in compliance with the License. You may obtain a copy of the License at http://www.apache.org/licenses/LICENSE-2.0
 * Unless required by applicable law or agreed to in writing, software distributed under the License is distributed on an "AS IS" BASIS, WITHOUT WARRANTIES OR CONDITIONS OF ANY KIND, either express or implied. See the License for the specific language governing permissions and limitations under the License.
 */
'use strict';

/* eslint-env jest */

const fs = require('fs');
const i18n = require('../lib/i18n/i18n.js');
const {default: {toBeCloseTo}} = require('expect/build/matchers.js');

expect.extend({
  toBeDisplayString(received, expected) {
    const actual = i18n.getFormatted(received, 'en-US');
    const pass = expected instanceof RegExp ?
      expected.test(actual) :
      actual === expected;

    const message = () =>
      [
        `${this.utils.matcherHint('.toBeDisplayString')}\n`,
        `Expected object to be a display string matching:`,
        `  ${this.utils.printExpected(expected)}`,
        `Received:`,
        `  ${this.utils.printReceived(actual)}`,
      ].join('\n');

    return {actual, message, pass};
  },

  // Expose toBeCloseTo() so it can be used as an asymmetric matcher.
  toBeApproximately(...args) {
    // If called asymmetrically, a fake matcher `this` object needs to be passed
    // in (see https://github.com/facebook/jest/issues/8295). There's no effect
    // because it's only used for the printing of full failures, which isn't
    // done for asymmetric matchers anyways.
    const thisObj = (this && this.utils) ? this :
        {isNot: false, promise: ''};
    // @ts-expect-error
    return toBeCloseTo.call(thisObj, ...args);
  },
});

/**
 * Some tests use the result of a LHR processed by our proto serialization.
 * Proto is an annoying dependency to setup, so we allows tests that use it
 * to be skipped when run locally. This makes external contributions simpler.
 *
 * Along with the sample LHR, this function returns jest `it` and `describe`
 * functions that will skip if the sample LHR could not be loaded.
 */
function getProtoRoundTrip() {
  let sampleResultsRoundtripStr;
  let describeIfProtoExists;
  let itIfProtoExists;
  try {
    sampleResultsRoundtripStr =
      fs.readFileSync(__dirname + '/../../.tmp/sample_v2_round_trip.json', 'utf-8');
    describeIfProtoExists = describe;
    itIfProtoExists = it;
  } catch (err) {
    if (process.env.GITHUB_ACTIONS) {
      throw new Error('sample_v2_round_trip must be generated for CI proto test');
    }
    // Otherwise no proto roundtrip for tests, so skip them.
    // This is fine for running the tests locally.

    itIfProtoExists = it.skip;
    describeIfProtoExists = describe.skip;
  }

  return {
    itIfProtoExists,
    describeIfProtoExists,
    sampleResultsRoundtripStr,
  };
}

/**
<<<<<<< HEAD
 * @typedef PartialScriptCoverage
 * @property {string} scriptId
 * @property {string} url
 * @property {Array<{ranges: LH.Crdp.Profiler.CoverageRange[]}>} functions
 */

/**
 * @param {string} name
 * @return {{map: LH.Artifacts.RawSourceMap, content: string, usage?: PartialScriptCoverage}}
=======
 * @param {string} name
 * @return {{map: LH.Artifacts.RawSourceMap, content: string}}
>>>>>>> 556aa878
 */
function loadSourceMapFixture(name) {
  const dir = `${__dirname}/fixtures/source-maps`;
  const mapJson = fs.readFileSync(`${dir}/${name}.js.map`, 'utf-8');
  const content = fs.readFileSync(`${dir}/${name}.js`, 'utf-8');
<<<<<<< HEAD

  const usagePath = `${dir}/${name}.usage.json`;
  let usage = undefined;
  if (fs.existsSync(usagePath)) {
    const usageJson = fs.readFileSync(`${dir}/${name}.usage.json`, 'utf-8');
    // Usage is exported from DevTools, which simplifies the real format of the
    // usage protocol.
    /** @type {{url: string, ranges: Array<{start: number, end: number, count: number}>}} */
    const exportedUsage = JSON.parse(usageJson);
    usage = {
      scriptId: '0',
      url: exportedUsage.url,
      functions: [
        {
          ranges: exportedUsage.ranges.map((range, i) => {
            return {
              startOffset: range.start,
              endOffset: range.end,
              count: i % 2 === 0 ? 0 : 1,
            };
          }),
        },
      ],
    };
  }

  return {
    map: JSON.parse(mapJson),
    content,
=======
  return {
    map: JSON.parse(mapJson),
    content,
  };
}

/**
 * @param {string} name
 * @return {{map: LH.Artifacts.RawSourceMap, content: string, usage: LH.Crdp.Profiler.ScriptCoverage}}
 */
function loadSourceMapAndUsageFixture(name) {
  const dir = `${__dirname}/fixtures/source-maps`;
  const usagePath = `${dir}/${name}.usage.json`;
  const usageJson = fs.readFileSync(usagePath, 'utf-8');

  // Usage is exported from DevTools, which simplifies the real format of the
  // usage protocol.
  /** @type {{url: string, ranges: Array<{start: number, end: number, count: number}>}} */
  const exportedUsage = JSON.parse(usageJson);
  const usage = {
    scriptId: 'FakeId', // Not used.
    url: exportedUsage.url,
    functions: [
      {
        functionName: 'FakeFunctionName', // Not used.
        isBlockCoverage: false, // Not used.
        ranges: exportedUsage.ranges.map((range, i) => {
          return {
            startOffset: range.start,
            endOffset: range.end,
            count: i % 2 === 0 ? 0 : 1,
          };
        }),
      },
    ],
  };

  return {
    ...loadSourceMapFixture(name),
>>>>>>> 556aa878
    usage,
  };
}

/**
 * @template {unknown[]} TParams
 * @template TReturn
 * @param {(...args: TParams) => TReturn} fn
 */
function makeParamsOptional(fn) {
  return /** @type {(...args: RecursivePartial<TParams>) => TReturn} */ (fn);
}

module.exports = {
  getProtoRoundTrip,
  loadSourceMapFixture,
<<<<<<< HEAD
=======
  loadSourceMapAndUsageFixture,
>>>>>>> 556aa878
  makeParamsOptional,
};<|MERGE_RESOLUTION|>--- conflicted
+++ resolved
@@ -79,56 +79,13 @@
 }
 
 /**
-<<<<<<< HEAD
- * @typedef PartialScriptCoverage
- * @property {string} scriptId
- * @property {string} url
- * @property {Array<{ranges: LH.Crdp.Profiler.CoverageRange[]}>} functions
- */
-
-/**
- * @param {string} name
- * @return {{map: LH.Artifacts.RawSourceMap, content: string, usage?: PartialScriptCoverage}}
-=======
  * @param {string} name
  * @return {{map: LH.Artifacts.RawSourceMap, content: string}}
->>>>>>> 556aa878
  */
 function loadSourceMapFixture(name) {
   const dir = `${__dirname}/fixtures/source-maps`;
   const mapJson = fs.readFileSync(`${dir}/${name}.js.map`, 'utf-8');
   const content = fs.readFileSync(`${dir}/${name}.js`, 'utf-8');
-<<<<<<< HEAD
-
-  const usagePath = `${dir}/${name}.usage.json`;
-  let usage = undefined;
-  if (fs.existsSync(usagePath)) {
-    const usageJson = fs.readFileSync(`${dir}/${name}.usage.json`, 'utf-8');
-    // Usage is exported from DevTools, which simplifies the real format of the
-    // usage protocol.
-    /** @type {{url: string, ranges: Array<{start: number, end: number, count: number}>}} */
-    const exportedUsage = JSON.parse(usageJson);
-    usage = {
-      scriptId: '0',
-      url: exportedUsage.url,
-      functions: [
-        {
-          ranges: exportedUsage.ranges.map((range, i) => {
-            return {
-              startOffset: range.start,
-              endOffset: range.end,
-              count: i % 2 === 0 ? 0 : 1,
-            };
-          }),
-        },
-      ],
-    };
-  }
-
-  return {
-    map: JSON.parse(mapJson),
-    content,
-=======
   return {
     map: JSON.parse(mapJson),
     content,
@@ -168,7 +125,6 @@
 
   return {
     ...loadSourceMapFixture(name),
->>>>>>> 556aa878
     usage,
   };
 }
@@ -185,9 +141,6 @@
 module.exports = {
   getProtoRoundTrip,
   loadSourceMapFixture,
-<<<<<<< HEAD
-=======
   loadSourceMapAndUsageFixture,
->>>>>>> 556aa878
   makeParamsOptional,
 };