--- conflicted
+++ resolved
@@ -251,12 +251,7 @@
   const coreAudit = coreAuditList.find(a => a === auditPathJs);
   let requirePath = `../audits/${auditPath}`;
   if (!coreAudit) {
-<<<<<<< HEAD
-    // TODO: refactor and delete `global.isDevtools`.
-    if (global.isDevtools || global.isLightrider) {
-=======
     if (isBundledEnvironment()) {
->>>>>>> 0e897351
       // This is for pubads bundling.
       requirePath = auditPath;
     } else {
@@ -346,7 +341,7 @@
     const pluginPath = isBundledEnvironment() ?
         pluginName :
         resolveModulePath(pluginName, configDir, 'plugin');
-    const rawPluginJson = require(pluginPath);
+    const rawPluginJson = requireWrapper(pluginPath);
     const pluginJson = ConfigPlugin.parsePlugin(rawPluginJson, pluginName);
 
     configJSON = mergeConfigFragment(configJSON, pluginJson);
@@ -583,16 +578,12 @@
 module.exports = {
   deepClone,
   deepCloneConfigJson,
-  mergeOptionsOfItems,
   mergeConfigFragment,
   mergeConfigFragmentArrayByKey,
-<<<<<<< HEAD
-  requireWrapper,
-=======
+  mergeOptionsOfItems,
   mergePlugins,
->>>>>>> 0e897351
+  resolveAuditsToDefns,
+  resolveGathererToDefn,
+  resolveModulePath,
   resolveSettings,
-  resolveGathererToDefn,
-  resolveAuditsToDefns,
-  resolveModulePath,
 };