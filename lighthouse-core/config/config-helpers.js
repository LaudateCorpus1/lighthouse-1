--- conflicted
+++ resolved
@@ -603,11 +603,8 @@
   deepCloneConfigJson,
   mergeOptionsOfItems,
   mergeConfigFragment,
-<<<<<<< HEAD
+  mergeConfigFragmentArrayByKey,
   requireWrapper,
-=======
-  mergeConfigFragmentArrayByKey,
->>>>>>> 5bc90d78
   resolveSettings,
   resolveGathererToDefn,
   resolveAuditsToDefns,
