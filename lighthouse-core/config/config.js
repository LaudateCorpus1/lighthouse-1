--- conflicted
+++ resolved
@@ -17,7 +17,6 @@
 const {
   mergePlugins,
   mergeConfigFragment,
-  requireWrapper,
   resolveSettings,
   resolveAuditsToDefns,
   resolveGathererToDefn,
@@ -280,36 +279,6 @@
   }
 
   /**
-<<<<<<< HEAD
-   * @param {LH.Config.Json} configJSON
-   * @param {LH.Flags=} flags
-   * @param {string=} configDir
-   * @return {LH.Config.Json}
-   */
-  static mergePlugins(configJSON, flags, configDir) {
-    const configPlugins = configJSON.plugins || [];
-    const flagPlugins = (flags && flags.plugins) || [];
-    const pluginNames = new Set([...configPlugins, ...flagPlugins]);
-
-    for (const pluginName of pluginNames) {
-      assertValidPluginName(configJSON, pluginName);
-
-      // TODO: refactor and delete `global.isDevtools`.
-      const pluginPath = global.isDevtools || global.isLightrider ?
-        pluginName :
-        resolveModulePath(pluginName, configDir, 'plugin');
-      const rawPluginJson = requireWrapper(pluginPath);
-      const pluginJson = ConfigPlugin.parsePlugin(rawPluginJson, pluginName);
-
-      configJSON = Config.extendConfigJSON(configJSON, pluginJson);
-    }
-
-    return configJSON;
-  }
-
-  /**
-=======
->>>>>>> 0e897351
    * @param {LH.Config.Json['passes']} passes
    * @return {?Array<Required<LH.Config.PassJson>>}
    */
