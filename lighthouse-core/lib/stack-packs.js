/**
 * @license Copyright 2019 The Lighthouse Authors. All Rights Reserved.
 * Licensed under the Apache License, Version 2.0 (the "License"); you may not use this file except in compliance with the License. You may obtain a copy of the License at http://www.apache.org/licenses/LICENSE-2.0
 * Unless required by applicable law or agreed to in writing, software distributed under the License is distributed on an "AS IS" BASIS, WITHOUT WARRANTIES OR CONDITIONS OF ANY KIND, either express or implied. See the License for the specific language governing permissions and limitations under the License.
 */
'use strict';

const log = require('lighthouse-logger');
const stackPacks = require('lighthouse-stack-packs');
const i18n = require('./i18n/i18n.js');

/**
<<<<<<< HEAD
 * Resolve a module on web and node
 * @param {string} module
 */
function resolve(module) {
  if (!('resolve' in require)) {
    return `node_modules/${module}`;
  }

  return require.resolve(module);
}

/**
=======
>>>>>>> bf61e13f
 * Pairs consisting of a stack pack's ID and the set of stacks needed to be
 * detected in a page to display that pack's advice.
 * @type {Array<{packId: string, requiredStacks: Array<string>}>}
 */
const stackPacksToInclude = [
  {
    packId: 'wordpress',
    requiredStacks: ['js:wordpress'],
  },
  {
    packId: 'drupal',
    requiredStacks: ['js:drupal'],
  },
  {
    packId: 'react',
    requiredStacks: ['js:react'],
  },
  {
    packId: 'angular',
    requiredStacks: ['js:@angular/core'],
  },
  {
    packId: 'amp',
    requiredStacks: ['js:amp'],
  },
  {
    packId: 'magento',
    requiredStacks: ['js:magento'],
  },
  {
    packId: 'octobercms',
    requiredStacks: ['js:octobercms'],
  },
  {
    packId: 'joomla',
    requiredStacks: ['js:joomla'],
  },
];

/**
 * Returns all packs that match the stacks found in the page.
 * @param {LH.Artifacts['Stacks']} pageStacks
 * @return {LH.RawIcu<Array<LH.Result.StackPack>>}
 */
function getStackPacks(pageStacks) {
  /** @type {LH.RawIcu<Array<LH.Result.StackPack>>} */
  const packs = [];

  for (const pageStack of pageStacks) {
    const stackPackToIncl = stackPacksToInclude.find(stackPackToIncl =>
      stackPackToIncl.requiredStacks.includes(`${pageStack.detector}:${pageStack.id}`));
    if (!stackPackToIncl) {
      continue;
    }

    // Grab the full pack definition.
    const matchedPack = stackPacks.find(pack => pack.id === stackPackToIncl.packId);
    if (!matchedPack) {
      log.warn('StackPacks',
        `'${stackPackToIncl.packId}' stack pack was matched but is not found in stack-packs lib`);
      continue;
    }

    // Create i18n handler to get translated strings.
    const str_ = i18n.createMessageInstanceIdFn(
      `node_modules/lighthouse-stack-packs/packs/${matchedPack.id}.js`,
      matchedPack.UIStrings
    );

    /** @type {Record<string, LH.IcuMessage>} */
    const descriptions = {};
    /** @type {Record<string, string>} */
    const UIStrings = matchedPack.UIStrings;

    // Convert all strings into the correct translation.
    for (const key in UIStrings) {
      if (UIStrings[key]) {
        descriptions[key] = str_(UIStrings[key]);
      }
    }

    packs.push({
      id: matchedPack.id,
      title: matchedPack.title,
      iconDataURL: matchedPack.icon,
      descriptions,
    });
  }

  return packs;
}

module.exports = {
  getStackPacks,
  stackPacksToInclude,
};<|MERGE_RESOLUTION|>--- conflicted
+++ resolved
@@ -10,21 +10,6 @@
 const i18n = require('./i18n/i18n.js');
 
 /**
-<<<<<<< HEAD
- * Resolve a module on web and node
- * @param {string} module
- */
-function resolve(module) {
-  if (!('resolve' in require)) {
-    return `node_modules/${module}`;
-  }
-
-  return require.resolve(module);
-}
-
-/**
-=======
->>>>>>> bf61e13f
  * Pairs consisting of a stack pack's ID and the set of stacks needed to be
  * detected in a page to display that pack's advice.
  * @type {Array<{packId: string, requiredStacks: Array<string>}>}
