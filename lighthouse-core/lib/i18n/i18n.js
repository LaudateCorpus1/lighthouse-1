/**
 * @license Copyright 2018 The Lighthouse Authors. All Rights Reserved.
 * Licensed under the Apache License, Version 2.0 (the "License"); you may not use this file except in compliance with the License. You may obtain a copy of the License at http://www.apache.org/licenses/LICENSE-2.0
 * Unless required by applicable law or agreed to in writing, software distributed under the License is distributed on an "AS IS" BASIS, WITHOUT WARRANTIES OR CONDITIONS OF ANY KIND, either express or implied. See the License for the specific language governing permissions and limitations under the License.
 */
'use strict';

/** @typedef {import('../../../shared/localization/locales').LhlMessages} LhlMessages */

const path = require('path');
<<<<<<< HEAD
const MessageFormat = require('intl-messageformat');
const lookupClosestLocale = require('lookup-closest-locale');
// .default required for rollup bundle to work.
/** @type {import('./locales')} */
// @ts-expect-error TODO(esmodules): remove when file is es modules.
const LOCALES = require('./locales.js').default || require('./locales.js');
const {isObjectOfUnknownValues, isObjectOrArrayOfUnknownValues} = require('../type-verifiers.js');
=======
const lookupClosestLocale = require('lookup-closest-locale');
const {getAvailableLocales} = require('../../../shared/localization/format.js');
>>>>>>> bf61e13f
const log = require('lighthouse-logger');
const {LH_ROOT} = require('../../../root.js');
const {isIcuMessage, _formatMessage} = require('../../../shared/localization/format.js');

const DEFAULT_LOCALE = 'en';

const UIStrings = {
  /** Used to show the duration in milliseconds that something lasted. The `{timeInMs}` placeholder will be replaced with the time duration, shown in milliseconds (e.g. 63 ms) */
  ms: '{timeInMs, number, milliseconds}\xa0ms',
  /** Used to show the duration in seconds that something lasted. The {timeInMs} placeholder will be replaced with the time duration, shown in seconds (e.g. 5.2 s) */
  seconds: '{timeInMs, number, seconds}\xa0s',
  /** Label shown per-audit to show how many bytes smaller the page could be if the user implemented the suggestions. The `{wastedBytes}` placeholder will be replaced with the number of bytes, shown in kibibytes (e.g. 148 KiB) */
  displayValueByteSavings: 'Potential savings of {wastedBytes, number, bytes}\xa0KiB',
  /** Label shown per-audit to show how many milliseconds faster the page load could be if the user implemented the suggestions. The `{wastedMs}` placeholder will be replaced with the time duration, shown in milliseconds (e.g. 140 ms) */
  displayValueMsSavings: 'Potential savings of {wastedMs, number, milliseconds}\xa0ms',
  /** Label shown per-audit to show how many HTML elements did not pass the audit. The `{# elements found}` placeholder will be replaced with the number of failing HTML elements. */
  displayValueElementsFound: `{nodeCount, plural, =1 {1 element found} other {# elements found}}`,
  /** Label for a column in a data table; entries will be the URL of a web resource */
  columnURL: 'URL',
  /** Label for a column in a data table; entries will be the size or quantity of some resource, e.g. the width and height dimensions of an image or the number of images in a web page. */
  columnSize: 'Size',
  /** Label for a column in a data table; entries will be the file size of a web resource in kilobytes. */
  columnResourceSize: 'Resource Size',
  /** Label for a column in a data table; entries will be the download size of a web resource in kilobytes. */
  columnTransferSize: 'Transfer Size',
  /** Label for a column in a data table; entries will be the time to live value of the cache header on a web resource. */
  columnCacheTTL: 'Cache TTL',
  /** Label for a column in a data table; entries will be the number of kilobytes the user could reduce their page by if they implemented the suggestions. */
  columnWastedBytes: 'Potential Savings',
  /** Label for a column in a data table; entries will be the number of milliseconds the user could reduce page load by if they implemented the suggestions. */
  columnWastedMs: 'Potential Savings',
  /** Label for a table column that displays how much time each row spent blocking other work on the main thread, entries will be the number of milliseconds spent. */
  columnBlockingTime: 'Main-Thread Blocking Time',
  /** Label for a column in a data table; entries will be the number of milliseconds spent during a particular activity. */
  columnTimeSpent: 'Time Spent',
  /** Label for a column in a data table; entries will be the location of a specific line of code in a file, in the format "line: 102". */
  columnLocation: 'Location',
  /** Label for a column in a data table; entries will be types of resources loaded over the network, e.g. "Scripts", "Third-Party", "Stylesheet". */
  columnResourceType: 'Resource Type',
  /** Label for a column in a data table; entries will be the number of network requests done by a webpage. */
  columnRequests: 'Requests',
  /** Label for a column in a data table; entries will be the names of arbitrary objects, e.g. the name of a Javascript library, or the name of a user defined timing event. */
  columnName: 'Name',
  /** Label for a column in a data table; entries will be the locations of JavaScript or CSS code, e.g. the name of a Javascript package or module. */
  columnSource: 'Source',
  /** Label for a column in a data table; entries will be how much a predetermined budget has been exeeded by. Depending on the context, this number could represent an excess in quantity or size of network requests, or, an excess in the duration of time that it takes for the page to load.*/
  columnOverBudget: 'Over Budget',
  /** Label for a column in a data table; entries will be a representation of a DOM element. */
  columnElement: 'Element',
  /** Label for a column in a data table; entries will be the number of milliseconds since the page started loading. */
  columnStartTime: 'Start Time',
  /** Label for a column in a data table; entries will be the total number of milliseconds from the start time until the end time. */
  columnDuration: 'Duration',
  /** Label for a column in a data table; entries will be a representation of a DOM element that did not meet certain suggestions. */
  columnFailingElem: 'Failing Elements',
  /** Label for a column in a data table; entries will be a description of the table item. */
  columnDescription: 'Description',
  /** Label for a row in a data table; entries will be the total number and byte size of all resources loaded by a web page. */
  totalResourceType: 'Total',
  /** Label for a row in a data table; entries will be the total number and byte size of all 'Document' resources loaded by a web page. */
  documentResourceType: 'Document',
  /** Label for a row in a data table; entries will be the total number and byte size of all 'Script' resources loaded by a web page. 'Script' refers to JavaScript or other files that are executable by a browser. */
  scriptResourceType: 'Script',
  /** Label for a row in a data table; entries will be the total number and byte size of all 'Stylesheet' resources loaded by a web page. 'Stylesheet' refers to CSS stylesheets. */
  stylesheetResourceType: 'Stylesheet',
  /** Label for a row in a data table; entries will be the total number and byte size of all 'Image' resources loaded by a web page. */
  imageResourceType: 'Image',
  /** Label for a row in a data table; entries will be the total number and byte size of all 'Media' resources loaded by a web page. 'Media' refers to audio and video files. */
  mediaResourceType: 'Media',
  /** Label for a row in a data table; entries will be the total number and byte size of all 'Font' resources loaded by a web page. */
  fontResourceType: 'Font',
  /** Label for a row in a data table; entries will be the total number and byte size of all resources loaded by a web page that don't fit into the categories of Document, Script, Stylesheet, Image, Media, & Font.*/
  otherResourceType: 'Other',
  /** Label for a row in a data table; entries will be the total number and byte size of all third-party resources loaded by a web page. 'Third-party resources are items loaded from URLs that aren't controlled by the owner of the web page. */
  thirdPartyResourceType: 'Third-party',
  /** Label used to identify a value in a table where many individual values are aggregated to a single value, for brevity. "Other resources" could also be read as "the rest of the resources". Resource refers to network resources requested by the browser. */
  otherResourcesLabel: 'Other resources',
  /** The name of the metric that marks the time at which the first text or image is painted by the browser. Shown to users as the label for the numeric metric value. Ideally fits within a ~40 character limit. */
  firstContentfulPaintMetric: 'First Contentful Paint',
  /** The name of the metric that marks the time at which the page is fully loaded and is able to quickly respond to user input (clicks, taps, and keypresses feel responsive). Shown to users as the label for the numeric metric value. Ideally fits within a ~40 character limit. */
  interactiveMetric: 'Time to Interactive',
  /** The name of the metric that marks the time at which a majority of the content has been painted by the browser. Shown to users as the label for the numeric metric value. Ideally fits within a ~40 character limit. */
  firstMeaningfulPaintMetric: 'First Meaningful Paint',
  /** The name of a metric that calculates the total duration of blocking time for a web page. Blocking times are time periods when the page would be blocked (prevented) from responding to user input (clicks, taps, and keypresses will feel slow to respond). Shown to users as the label for the numeric metric value. Ideally fits within a ~40 character limit. */
  totalBlockingTimeMetric: 'Total Blocking Time',
  /** The name of the metric "Maximum Potential First Input Delay" that marks the maximum estimated time between the page receiving input (a user clicking, tapping, or typing) and the page responding. Shown to users as the label for the numeric metric value. Ideally fits within a ~40 character limit. */
  maxPotentialFIDMetric: 'Max Potential First Input Delay',
  /** The name of the metric that summarizes how quickly the page looked visually complete. The name of this metric is largely abstract and can be loosely translated. Shown to users as the label for the numeric metric value. Ideally fits within a ~40 character limit. */
  speedIndexMetric: 'Speed Index',
  /** The name of the metric that marks the time at which the largest text or image is painted by the browser. Shown to users as the label for the numeric metric value. Ideally fits within a ~40 character limit. */
  largestContentfulPaintMetric: 'Largest Contentful Paint',
  /** The name of the metric "Cumulative Layout Shift" that indicates how much the page changes its layout while it loads. If big segments of the page shift their location during load, the Cumulative Layout Shift will be higher. Shown to users as the label for the numeric metric value. Ideally fits within a ~40 character limit. */
  cumulativeLayoutShiftMetric: 'Cumulative Layout Shift',
  /** Table item value for the severity of a small, or low impact vulnerability. Part of a ranking scale in the form: low, medium, high. */
  itemSeverityLow: 'Low',
  /** Table item value for the severity of a vulnerability. Part of a ranking scale in the form: low, medium, high. */
  itemSeverityMedium: 'Medium',
  /** Table item value for the severity of a high impact, or dangerous vulnerability. Part of a ranking scale in the form: low, medium, high. */
  itemSeverityHigh: 'High',
};

/**
 * Look up the best available locale for the requested language through these fall backs:
 * - exact match
 * - progressively shorter prefixes (`de-CH-1996` -> `de-CH` -> `de`)
 * - supported locales in Intl formatters
 *
 * If `locale` isn't provided or one could not be found, DEFAULT_LOCALE is returned.
 * @param {string|string[]=} locales
 * @return {LH.Locale}
 */
function lookupLocale(locales) {
  // If Node was built with `--with-intl=none`, `Intl` won't exist.
  if (typeof Intl !== 'object') {
    throw new Error('Lighthouse must be run in Node with `Intl` support. See https://nodejs.org/api/intl.html for help');
  }

  // TODO: could do more work to sniff out the user's locale
  const canonicalLocales = Intl.getCanonicalLocales(locales);

  // Filter by what's available in this runtime.
  const availableLocales = Intl.NumberFormat.supportedLocalesOf(canonicalLocales);

  // Get available locales and transform into object to match `lookupClosestLocale`'s API.
  const localesWithMessages = getAvailableLocales();
  const localesWithmessagesObj = /** @type {Record<LH.Locale, LhlMessages>} */ (
    Object.fromEntries(localesWithMessages.map(l => [l, {}])));

  const closestLocale = lookupClosestLocale(availableLocales, localesWithmessagesObj);

  if (!closestLocale) {
    // Log extra info if we're pretty sure this version of Node was built with `--with-intl=small-icu`.
    if (Intl.NumberFormat.supportedLocalesOf('es').length === 0) {
      log.warn('i18n', 'Requested locale not available in this version of node. The `full-icu` npm module can provide additional locales. For help, see https://github.com/GoogleChrome/lighthouse/blob/master/readme.md#how-do-i-get-localized-lighthouse-results-via-the-cli');
    }
    // eslint-disable-next-line max-len
    log.warn('i18n', `locale(s) '${locales}' not available. Falling back to default '${DEFAULT_LOCALE}'`);
  }

  return closestLocale || DEFAULT_LOCALE;
}

/**
<<<<<<< HEAD
 * Function to retrieve all 'argumentElement's from an ICU message. An argumentElement
 * is an ICU element with an argument in it, like '{varName}' or '{varName, number, bytes}'. This
 * differs from 'messageElement's which are just arbitrary text in a message.
 *
 * Notes:
 *  This function will recursively inspect plural elements for nested argumentElements.
 *
 *  We need to find all the elements from the plural format sections, but
 *  they need to be deduplicated. I.e. "=1{hello {icu}} =other{hello {icu}}"
 *  the variable "icu" would appear twice if it wasn't de duplicated. And they cannot
 *  be stored in a set because they are not equal since their locations are different,
 *  thus they are stored via a Map keyed on the "id" which is the ICU varName.
 *
 * @param {Array<MessageElement>} icuElements
 * @param {Map<string, ArgumentElement>} [seenElementsById]
 * @return {Map<string, ArgumentElement>}
 */
function collectAllCustomElementsFromICU(icuElements, seenElementsById = new Map()) {
  for (const el of icuElements) {
    // We are only interested in elements that need ICU formatting (argumentElements)
    if (el.type !== 'argumentElement') continue;

    seenElementsById.set(el.id, el);

    // Plurals need to be inspected recursively
    if (!el.format || el.format.type !== 'pluralFormat') continue;
    // Look at all options of the plural (=1{} =other{}...)
    for (const option of el.format.options) {
      // Run collections on each option's elements
      collectAllCustomElementsFromICU(option.value.elements, seenElementsById);
    }
  }

  return seenElementsById;
}

/**
 * Returns a copy of the `values` object, with the values formatted based on how
 * they will be used in their icuMessage, e.g. KB or milliseconds. The original
 * object is unchanged.
 * @param {MessageFormat.IntlMessageFormat} messageFormatter
 * @param {Readonly<Record<string, string | number>>} values
 * @param {string} lhlMessage Used for clear error logging.
 * @return {Record<string, string | number>}
 */
function _preformatValues(messageFormatter, values, lhlMessage) {
  const elementMap = collectAllCustomElementsFromICU(messageFormatter.getAst().elements);
  const argumentElements = [...elementMap.values()];

  /** @type {Record<string, string | number>} */
  const formattedValues = {};

  for (const {id, format} of argumentElements) {
    // Throw an error if a message's value isn't provided
    if (id && (id in values) === false) {
      throw new Error(`ICU Message "${lhlMessage}" contains a value reference ("${id}") ` +
        `that wasn't provided`);
    }

    const value = values[id];

    // Direct `{id}` replacement and non-numeric values need no formatting.
    if (!format || format.type !== 'numberFormat') {
      formattedValues[id] = value;
      continue;
    }

    if (typeof value !== 'number') {
      throw new Error(`ICU Message "${lhlMessage}" contains a numeric reference ("${id}") ` +
        'but provided value was not a number');
    }

    // Format values for known styles.
    if (format.style === 'milliseconds') {
      // Round all milliseconds to the nearest 10.
      formattedValues[id] = Math.round(value / 10) * 10;
    } else if (format.style === 'seconds' && id === 'timeInMs') {
      // Convert all seconds to the correct unit (currently only for `timeInMs`).
      formattedValues[id] = Math.round(value / 100) / 10;
    } else if (format.style === 'bytes') {
      // Replace all the bytes with KB.
      formattedValues[id] = value / 1024;
    } else {
      // For all other number styles, the value isn't changed.
      formattedValues[id] = value;
    }
  }

  // Throw an error if a value is provided but has no placeholder in the message.
  for (const valueId of Object.keys(values)) {
    if (valueId in formattedValues) continue;

    // errorCode is a special case always allowed to help LHError ease-of-use.
    if (valueId === 'errorCode') {
      formattedValues.errorCode = values.errorCode;
      continue;
    }

    throw new Error(`Provided value "${valueId}" does not match any placeholder in ` +
      `ICU message "${lhlMessage}"`);
  }

  return formattedValues;
}

/**
 * Format string `message` by localizing `values` and inserting them.
 * @param {string} message
 * @param {Record<string, string | number>} values
 * @param {LH.Locale} locale
 * @return {string}
 */
function _formatMessage(message, values = {}, locale) {
  // When using accented english, force the use of a different locale for number formatting.
  const localeForMessageFormat = (locale === 'en-XA' || locale === 'en-XL') ? 'de-DE' : locale;

  // This package is not correctly bundled by Rollup.
  /** @type {typeof MessageFormat.IntlMessageFormat} */
  const MessageFormatCtor = MessageFormat.IntlMessageFormat || MessageFormat;
  const formatter = new MessageFormatCtor(message, localeForMessageFormat, formats);

  // Preformat values for the message format like KB and milliseconds.
  const valuesForMessageFormat = _preformatValues(formatter, values, message);

  return formatter.format(valuesForMessageFormat);
}

/**
 * Retrieves the localized version of `icuMessage` and formats with any given
 * value replacements.
 * @param {LH.IcuMessage} icuMessage
 * @param {LH.Locale} locale
 * @return {string}
 */
function _localizeIcuMessage(icuMessage, locale) {
  const localeMessages = LOCALES[locale];
  if (!localeMessages) throw new Error(`Unsupported locale '${locale}'`);
  const localeMessage = localeMessages[icuMessage.i18nId];

  // Fall back to the default (usually the original english message) if we couldn't find a
  // message in the specified locale. This could be because of string drift between
  // Lighthouse versions or because new strings haven't been updated yet. Better to have
  // an english message than no message at all; in some cases it won't even matter.
  if (!localeMessage) {
    return icuMessage.formattedDefault;
  }

  return _formatMessage(localeMessage.message, icuMessage.values, locale);
}

/** @param {string[]} pathInLHR */
function _formatPathAsString(pathInLHR) {
  let pathAsString = '';
  for (const property of pathInLHR) {
    if (/^[a-z]+$/i.test(property)) {
      if (pathAsString.length) pathAsString += '.';
      pathAsString += property;
    } else {
      if (/]|"|'|\s/.test(property)) throw new Error(`Cannot handle "${property}" in i18n`);
      pathAsString += `[${property}]`;
    }
  }

  return pathAsString;
}

/**
 * @param {LH.Locale} locale
 * @return {Record<string, string>}
 */
function getRendererFormattedStrings(locale) {
  const localeMessages = LOCALES[locale];
  if (!localeMessages) throw new Error(`Unsupported locale '${locale}'`);

  const icuMessageIds = Object.keys(localeMessages).filter(f => f.startsWith('report/'));
  /** @type {Record<string, string>} */
  const strings = {};
  for (const icuMessageId of icuMessageIds) {
    const [filename, key] = icuMessageId.split(' | ');
    if (!filename.endsWith('util.js')) throw new Error(`Unexpected message: ${icuMessageId}`);

    strings[key] = localeMessages[icuMessageId].message;
  }

  return strings;
}

/**
=======
>>>>>>> bf61e13f
 * Returns a function that generates `LH.IcuMessage` objects to localize the
 * messages in `fileStrings` and the shared `i18n.UIStrings`.
 * @param {string} filename
 * @param {Record<string, string>} fileStrings
 */
function createIcuMessageFn(filename, fileStrings) {
  /**
   * Combined so fn can access both caller's strings and i18n.UIStrings shared across LH.
   * @type {Record<string, string>}
   */
  const mergedStrings = {...UIStrings, ...fileStrings};

  /**
   * Convert a message string and replacement values into an `LH.IcuMessage`.
   * @param {string} message
   * @param {Record<string, string | number>} [values]
   * @return {LH.IcuMessage}
   */
  const getIcuMessageFn = (message, values) => {
    const keyname = Object.keys(mergedStrings).find(key => mergedStrings[key] === message);
    if (!keyname) throw new Error(`Could not locate: ${message}`);

    const filenameToLookup = keyname in fileStrings ? filename : __filename;
    const unixStyleFilename = path.relative(LH_ROOT, filenameToLookup).replace(/\\/g, '/');
    const i18nId = `${unixStyleFilename} | ${keyname}`;

    return {
      i18nId,
      values,
      formattedDefault: _formatMessage(message, values, DEFAULT_LOCALE),
    };
  };

  return getIcuMessageFn;
}

/**
 * Returns true if the given value is a string or an LH.IcuMessage.
 * @param {unknown} value
 * @return {value is string|LH.IcuMessage}
 */
function isStringOrIcuMessage(value) {
  return typeof value === 'string' || isIcuMessage(value);
}

module.exports = {
  UIStrings,
  lookupLocale,
  createIcuMessageFn,
  isStringOrIcuMessage,
  // TODO: exported for backwards compatibility. Consider removing on future breaking change.
  createMessageInstanceIdFn: createIcuMessageFn,
};<|MERGE_RESOLUTION|>--- conflicted
+++ resolved
@@ -8,18 +8,8 @@
 /** @typedef {import('../../../shared/localization/locales').LhlMessages} LhlMessages */
 
 const path = require('path');
-<<<<<<< HEAD
-const MessageFormat = require('intl-messageformat');
-const lookupClosestLocale = require('lookup-closest-locale');
-// .default required for rollup bundle to work.
-/** @type {import('./locales')} */
-// @ts-expect-error TODO(esmodules): remove when file is es modules.
-const LOCALES = require('./locales.js').default || require('./locales.js');
-const {isObjectOfUnknownValues, isObjectOrArrayOfUnknownValues} = require('../type-verifiers.js');
-=======
 const lookupClosestLocale = require('lookup-closest-locale');
 const {getAvailableLocales} = require('../../../shared/localization/format.js');
->>>>>>> bf61e13f
 const log = require('lighthouse-logger');
 const {LH_ROOT} = require('../../../root.js');
 const {isIcuMessage, _formatMessage} = require('../../../shared/localization/format.js');
@@ -163,197 +153,6 @@
 }
 
 /**
-<<<<<<< HEAD
- * Function to retrieve all 'argumentElement's from an ICU message. An argumentElement
- * is an ICU element with an argument in it, like '{varName}' or '{varName, number, bytes}'. This
- * differs from 'messageElement's which are just arbitrary text in a message.
- *
- * Notes:
- *  This function will recursively inspect plural elements for nested argumentElements.
- *
- *  We need to find all the elements from the plural format sections, but
- *  they need to be deduplicated. I.e. "=1{hello {icu}} =other{hello {icu}}"
- *  the variable "icu" would appear twice if it wasn't de duplicated. And they cannot
- *  be stored in a set because they are not equal since their locations are different,
- *  thus they are stored via a Map keyed on the "id" which is the ICU varName.
- *
- * @param {Array<MessageElement>} icuElements
- * @param {Map<string, ArgumentElement>} [seenElementsById]
- * @return {Map<string, ArgumentElement>}
- */
-function collectAllCustomElementsFromICU(icuElements, seenElementsById = new Map()) {
-  for (const el of icuElements) {
-    // We are only interested in elements that need ICU formatting (argumentElements)
-    if (el.type !== 'argumentElement') continue;
-
-    seenElementsById.set(el.id, el);
-
-    // Plurals need to be inspected recursively
-    if (!el.format || el.format.type !== 'pluralFormat') continue;
-    // Look at all options of the plural (=1{} =other{}...)
-    for (const option of el.format.options) {
-      // Run collections on each option's elements
-      collectAllCustomElementsFromICU(option.value.elements, seenElementsById);
-    }
-  }
-
-  return seenElementsById;
-}
-
-/**
- * Returns a copy of the `values` object, with the values formatted based on how
- * they will be used in their icuMessage, e.g. KB or milliseconds. The original
- * object is unchanged.
- * @param {MessageFormat.IntlMessageFormat} messageFormatter
- * @param {Readonly<Record<string, string | number>>} values
- * @param {string} lhlMessage Used for clear error logging.
- * @return {Record<string, string | number>}
- */
-function _preformatValues(messageFormatter, values, lhlMessage) {
-  const elementMap = collectAllCustomElementsFromICU(messageFormatter.getAst().elements);
-  const argumentElements = [...elementMap.values()];
-
-  /** @type {Record<string, string | number>} */
-  const formattedValues = {};
-
-  for (const {id, format} of argumentElements) {
-    // Throw an error if a message's value isn't provided
-    if (id && (id in values) === false) {
-      throw new Error(`ICU Message "${lhlMessage}" contains a value reference ("${id}") ` +
-        `that wasn't provided`);
-    }
-
-    const value = values[id];
-
-    // Direct `{id}` replacement and non-numeric values need no formatting.
-    if (!format || format.type !== 'numberFormat') {
-      formattedValues[id] = value;
-      continue;
-    }
-
-    if (typeof value !== 'number') {
-      throw new Error(`ICU Message "${lhlMessage}" contains a numeric reference ("${id}") ` +
-        'but provided value was not a number');
-    }
-
-    // Format values for known styles.
-    if (format.style === 'milliseconds') {
-      // Round all milliseconds to the nearest 10.
-      formattedValues[id] = Math.round(value / 10) * 10;
-    } else if (format.style === 'seconds' && id === 'timeInMs') {
-      // Convert all seconds to the correct unit (currently only for `timeInMs`).
-      formattedValues[id] = Math.round(value / 100) / 10;
-    } else if (format.style === 'bytes') {
-      // Replace all the bytes with KB.
-      formattedValues[id] = value / 1024;
-    } else {
-      // For all other number styles, the value isn't changed.
-      formattedValues[id] = value;
-    }
-  }
-
-  // Throw an error if a value is provided but has no placeholder in the message.
-  for (const valueId of Object.keys(values)) {
-    if (valueId in formattedValues) continue;
-
-    // errorCode is a special case always allowed to help LHError ease-of-use.
-    if (valueId === 'errorCode') {
-      formattedValues.errorCode = values.errorCode;
-      continue;
-    }
-
-    throw new Error(`Provided value "${valueId}" does not match any placeholder in ` +
-      `ICU message "${lhlMessage}"`);
-  }
-
-  return formattedValues;
-}
-
-/**
- * Format string `message` by localizing `values` and inserting them.
- * @param {string} message
- * @param {Record<string, string | number>} values
- * @param {LH.Locale} locale
- * @return {string}
- */
-function _formatMessage(message, values = {}, locale) {
-  // When using accented english, force the use of a different locale for number formatting.
-  const localeForMessageFormat = (locale === 'en-XA' || locale === 'en-XL') ? 'de-DE' : locale;
-
-  // This package is not correctly bundled by Rollup.
-  /** @type {typeof MessageFormat.IntlMessageFormat} */
-  const MessageFormatCtor = MessageFormat.IntlMessageFormat || MessageFormat;
-  const formatter = new MessageFormatCtor(message, localeForMessageFormat, formats);
-
-  // Preformat values for the message format like KB and milliseconds.
-  const valuesForMessageFormat = _preformatValues(formatter, values, message);
-
-  return formatter.format(valuesForMessageFormat);
-}
-
-/**
- * Retrieves the localized version of `icuMessage` and formats with any given
- * value replacements.
- * @param {LH.IcuMessage} icuMessage
- * @param {LH.Locale} locale
- * @return {string}
- */
-function _localizeIcuMessage(icuMessage, locale) {
-  const localeMessages = LOCALES[locale];
-  if (!localeMessages) throw new Error(`Unsupported locale '${locale}'`);
-  const localeMessage = localeMessages[icuMessage.i18nId];
-
-  // Fall back to the default (usually the original english message) if we couldn't find a
-  // message in the specified locale. This could be because of string drift between
-  // Lighthouse versions or because new strings haven't been updated yet. Better to have
-  // an english message than no message at all; in some cases it won't even matter.
-  if (!localeMessage) {
-    return icuMessage.formattedDefault;
-  }
-
-  return _formatMessage(localeMessage.message, icuMessage.values, locale);
-}
-
-/** @param {string[]} pathInLHR */
-function _formatPathAsString(pathInLHR) {
-  let pathAsString = '';
-  for (const property of pathInLHR) {
-    if (/^[a-z]+$/i.test(property)) {
-      if (pathAsString.length) pathAsString += '.';
-      pathAsString += property;
-    } else {
-      if (/]|"|'|\s/.test(property)) throw new Error(`Cannot handle "${property}" in i18n`);
-      pathAsString += `[${property}]`;
-    }
-  }
-
-  return pathAsString;
-}
-
-/**
- * @param {LH.Locale} locale
- * @return {Record<string, string>}
- */
-function getRendererFormattedStrings(locale) {
-  const localeMessages = LOCALES[locale];
-  if (!localeMessages) throw new Error(`Unsupported locale '${locale}'`);
-
-  const icuMessageIds = Object.keys(localeMessages).filter(f => f.startsWith('report/'));
-  /** @type {Record<string, string>} */
-  const strings = {};
-  for (const icuMessageId of icuMessageIds) {
-    const [filename, key] = icuMessageId.split(' | ');
-    if (!filename.endsWith('util.js')) throw new Error(`Unexpected message: ${icuMessageId}`);
-
-    strings[key] = localeMessages[icuMessageId].message;
-  }
-
-  return strings;
-}
-
-/**
-=======
->>>>>>> bf61e13f
  * Returns a function that generates `LH.IcuMessage` objects to localize the
  * messages in `fileStrings` and the shared `i18n.UIStrings`.
  * @param {string} filename
