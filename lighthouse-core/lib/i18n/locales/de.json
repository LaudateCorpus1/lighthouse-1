--- conflicted
+++ resolved
@@ -839,12 +839,9 @@
   "lighthouse-core/audits/layout-shift-elements.js | description": {
     "message": "Diese DOM-Elemente tragen am stärksten zur CLS der Seite bei."
   },
-<<<<<<< HEAD
-=======
   "lighthouse-core/audits/layout-shift-elements.js | displayValue": {
     "message": "{nodeCount,plural, =1{1 Element gefunden}other{# Elemente gefunden}}"
   },
->>>>>>> 8fd7551d
   "lighthouse-core/audits/layout-shift-elements.js | title": {
     "message": "Umfangreiche Layoutverschiebungen vermeiden"
   },
