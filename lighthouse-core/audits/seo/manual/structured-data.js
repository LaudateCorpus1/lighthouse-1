/**
 * @license Copyright 2017 Google Inc. All Rights Reserved.
 * Licensed under the Apache License, Version 2.0 (the "License"); you may not use this file except in compliance with the License. You may obtain a copy of the License at http://www.apache.org/licenses/LICENSE-2.0
 * Unless required by applicable law or agreed to in writing, software distributed under the License is distributed on an "AS IS" BASIS, WITHOUT WARRANTIES OR CONDITIONS OF ANY KIND, either express or implied. See the License for the specific language governing permissions and limitations under the License.
 */
'use strict';

const ManualAudit = require('../../manual/manual-audit.js');
const i18n = require('../../../lib/i18n/i18n.js');

const UIStrings = {
  /** Description of a Lighthouse audit that provides detail on the structured data in a page. "Structured data" is a standardized data format on a page that helps a search engine categorize and understand its contents. This description is displayed after a user expands the section to see more. No character length limits. 'Learn More' becomes link text to additional documentation. */
<<<<<<< HEAD
  description: 'Run the [Structured Data Testing Tool](https://search.google.com/structured-data/testing-tool/) to validate structured data. [Learn more](https://developers.google.com/search/docs/guides/mark-up-content).',
=======
  description: 'Run the [Structured Data Testing Tool](https://search.google.com/structured-data/testing-tool/) and the [Structured Data Linter](http://linter.structured-data.org/) to validate structured data. [Learn more](https://web.dev/structured-data).',
>>>>>>> 1a45e86c
  /** Title of a Lighthouse audit that prompts users to manually check their page for valid structured data. "Structured data" is a standardized data format on a page that helps a search engine categorize and understand its contents. */
  title: 'Structured data is valid',
};

const str_ = i18n.createMessageInstanceIdFn(__filename, UIStrings);

/**
 * @fileoverview Manual SEO audit to check if structured data on page is valid.
 */

class StructuredData extends ManualAudit {
  /**
   * @return {LH.Audit.Meta}
   */
  static get meta() {
    return Object.assign({
      id: 'structured-data',
      description: str_(UIStrings.description),
      title: str_(UIStrings.title),
    }, super.partialMeta);
  }
}

module.exports = StructuredData;
module.exports.UIStrings = UIStrings;<|MERGE_RESOLUTION|>--- conflicted
+++ resolved
@@ -10,11 +10,7 @@
 
 const UIStrings = {
   /** Description of a Lighthouse audit that provides detail on the structured data in a page. "Structured data" is a standardized data format on a page that helps a search engine categorize and understand its contents. This description is displayed after a user expands the section to see more. No character length limits. 'Learn More' becomes link text to additional documentation. */
-<<<<<<< HEAD
-  description: 'Run the [Structured Data Testing Tool](https://search.google.com/structured-data/testing-tool/) to validate structured data. [Learn more](https://developers.google.com/search/docs/guides/mark-up-content).',
-=======
   description: 'Run the [Structured Data Testing Tool](https://search.google.com/structured-data/testing-tool/) and the [Structured Data Linter](http://linter.structured-data.org/) to validate structured data. [Learn more](https://web.dev/structured-data).',
->>>>>>> 1a45e86c
   /** Title of a Lighthouse audit that prompts users to manually check their page for valid structured data. "Structured data" is a standardized data format on a page that helps a search engine categorize and understand its contents. */
   title: 'Structured data is valid',
 };
