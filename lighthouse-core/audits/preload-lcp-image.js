--- conflicted
+++ resolved
@@ -32,13 +32,9 @@
       id: 'preload-lcp-image',
       title: str_(UIStrings.title),
       description: str_(UIStrings.description),
-<<<<<<< HEAD
-      requiredArtifacts: ['traces', 'devtoolsLogs', 'traces', 'URL', 'TraceElements', 'ImageElements'],
-=======
       supportedModes: ['navigation'],
       requiredArtifacts: ['traces', 'devtoolsLogs', 'GatherContext', 'URL', 'TraceElements',
         'ImageElements'],
->>>>>>> f4d6bca4
       scoreDisplayMode: Audit.SCORING_MODES.NUMERIC,
     };
   }
@@ -210,15 +206,9 @@
       .find(element => element.traceEventType === 'largest-contentful-paint');
 
     const [mainResource, lanternLCP, simulator] = await Promise.all([
-<<<<<<< HEAD
       MainResource.request({trace, URL}, context),
-      LanternLCP.request(simulatorOptions, context),
-      LoadSimulator.request(simulatorOptions, context),
-=======
-      MainResource.request({devtoolsLog, URL}, context),
       LanternLCP.request(metricData, context),
-      LoadSimulator.request({devtoolsLog, settings: context.settings}, context),
->>>>>>> f4d6bca4
+      LoadSimulator.request({trace, settings: context.settings}, context),
     ]);
 
     const graph = lanternLCP.pessimisticGraph;
