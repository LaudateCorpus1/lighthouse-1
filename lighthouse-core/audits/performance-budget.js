/**
 * @license Copyright 2019 The Lighthouse Authors. All Rights Reserved.
 * Licensed under the Apache License, Version 2.0 (the "License"); you may not use this file except in compliance with the License. You may obtain a copy of the License at http://www.apache.org/licenses/LICENSE-2.0
 * Unless required by applicable law or agreed to in writing, software distributed under the License is distributed on an "AS IS" BASIS, WITHOUT WARRANTIES OR CONDITIONS OF ANY KIND, either express or implied. See the License for the specific language governing permissions and limitations under the License.
 */
'use strict';

const Audit = require('./audit.js');
const ResourceSummary = require('../computed/resource-summary.js');
const MainResource = require('../computed/main-resource.js');
const Budget = require('../config/budget.js');
const i18n = require('../lib/i18n/i18n.js');

const UIStrings = {
  /** Title of a Lighthouse audit that compares the size and quantity of page resources against targets set by the user. These targets are thought of as "performance budgets" because these metrics impact page performance (i.e. how quickly a page loads). */
  title: 'Performance budget',
  /** Description of a Lighthouse audit where a user sets budgets for the quantity and size of page resources. No character length limits. 'Learn More' becomes link text to additional documentation. */
  description: 'Keep the quantity and size of network requests under the targets ' +
    'set by the provided performance budget. [Learn more](https://developers.google.com/web/tools/lighthouse/audits/budgets).',
  /** [ICU Syntax] Entry in a data table identifying the number of network requests of a particular type. Count will be a whole number. String should be as short as possible to be able to fit well into the table. */
  requestCountOverBudget: `{count, plural,
    =1 {1 request}
    other {# requests}
   }`,
};

const str_ = i18n.createMessageInstanceIdFn(__filename, UIStrings);

/** @typedef {import('../computed/resource-summary.js').ResourceEntry} ResourceEntry */
/** @typedef {{resourceType: LH.Budget.ResourceType, label: LH.IcuMessage, requestCount: number, transferSize: number, sizeOverBudget: number | undefined, countOverBudget: LH.IcuMessage | undefined}} BudgetItem */

class ResourceBudget extends Audit {
  /**
   * @return {LH.Audit.Meta}
   */
  static get meta() {
    return {
      id: 'performance-budget',
      title: str_(UIStrings.title),
      description: str_(UIStrings.description),
      scoreDisplayMode: Audit.SCORING_MODES.INFORMATIVE,
<<<<<<< HEAD
      requiredArtifacts: ['devtoolsLogs', 'traces', 'URL'],
=======
      supportedModes: ['navigation'],
      requiredArtifacts: ['devtoolsLogs', 'URL'],
>>>>>>> f4d6bca4
    };
  }

  /**
   * @param {LH.Budget.ResourceType} resourceType
   * @return {string}
   */
  static getRowLabel(resourceType) {
    /** @type {Record<LH.Budget.ResourceType,string>} */
    const strMappings = {
      'total': i18n.UIStrings.totalResourceType,
      'document': i18n.UIStrings.documentResourceType,
      'script': i18n.UIStrings.scriptResourceType,
      'stylesheet': i18n.UIStrings.stylesheetResourceType,
      'image': i18n.UIStrings.imageResourceType,
      'media': i18n.UIStrings.mediaResourceType,
      'font': i18n.UIStrings.fontResourceType,
      'other': i18n.UIStrings.otherResourceType,
      'third-party': i18n.UIStrings.thirdPartyResourceType,
    };
    return strMappings[resourceType];
  }

  /**
   * @param {Immutable<LH.Budget>} budget
   * @param {Record<LH.Budget.ResourceType, ResourceEntry>} summary
   * @return {Array<BudgetItem>}
   */
  static tableItems(budget, summary) {
    const resourceTypes = /** @type {Array<LH.Budget.ResourceType>} */ (Object.keys(summary));
    return resourceTypes.map((resourceType) => {
      const label = str_(this.getRowLabel(resourceType));
      const requestCount = summary[resourceType].count;
      const transferSize = summary[resourceType].transferSize;

      let sizeOverBudget;
      let countOverBudget;

      if (budget.resourceSizes) {
        const sizeBudget = budget.resourceSizes.find(b => b.resourceType === resourceType);
        if (sizeBudget && (transferSize > (sizeBudget.budget * 1024))) {
          sizeOverBudget = transferSize - (sizeBudget.budget * 1024);
        }
      }
      if (budget.resourceCounts) {
        const countBudget = budget.resourceCounts.find(b => b.resourceType === resourceType);
        if (countBudget && (requestCount > countBudget.budget)) {
          const requestDifference = requestCount - countBudget.budget;
          countOverBudget = str_(UIStrings.requestCountOverBudget, {count: requestDifference});
        }
      }
      return {
        resourceType,
        label,
        requestCount,
        transferSize,
        countOverBudget,
        sizeOverBudget,
      };
    }).filter((row) => {
      // Only resources with budgets should be included in the table
      if (budget.resourceSizes) {
        if (budget.resourceSizes.some(b => b.resourceType === row.resourceType)) return true;
      }
      if (budget.resourceCounts) {
        if (budget.resourceCounts.some(b => b.resourceType === row.resourceType)) return true;
      }
      return false;
    }).sort((a, b) => {
      return (b.sizeOverBudget || 0) - (a.sizeOverBudget || 0);
    });
  }

  /**
   * @param {LH.Artifacts} artifacts
   * @param {LH.Audit.Context} context
   * @return {Promise<LH.Audit.Product>}
   */
  static async audit(artifacts, context) {
    const devtoolsLog = artifacts.devtoolsLogs[Audit.DEFAULT_PASS];
    const trace = artifacts.traces[Audit.DEFAULT_PASS];
    const data = {devtoolsLog, trace, URL: artifacts.URL, budgets: context.settings.budgets};
    const summary = await ResourceSummary.request(data, context);
    const mainResource = await MainResource.request({URL: artifacts.URL, trace}, context);
    const budget = Budget.getMatchingBudget(context.settings.budgets, mainResource.url);

    if (!budget) {
      return {
        score: 0,
        notApplicable: true,
      };
    }

    /** @type {LH.Audit.Details.Table['headings']} */
    const headers = [
      {key: 'label', itemType: 'text', text: str_(i18n.UIStrings.columnResourceType)},
      {key: 'requestCount', itemType: 'numeric', text: str_(i18n.UIStrings.columnRequests)},
      {key: 'transferSize', itemType: 'bytes', text: str_(i18n.UIStrings.columnTransferSize)},
      {key: 'countOverBudget', itemType: 'text', text: ''},
      {key: 'sizeOverBudget', itemType: 'bytes', text: str_(i18n.UIStrings.columnOverBudget)},
    ];

    return {
      details: Audit.makeTableDetails(headers,
        this.tableItems(budget, summary)),
      score: 1,
    };
  }
}

module.exports = ResourceBudget;
module.exports.UIStrings = UIStrings;<|MERGE_RESOLUTION|>--- conflicted
+++ resolved
@@ -39,12 +39,8 @@
       title: str_(UIStrings.title),
       description: str_(UIStrings.description),
       scoreDisplayMode: Audit.SCORING_MODES.INFORMATIVE,
-<<<<<<< HEAD
+      supportedModes: ['navigation'],
       requiredArtifacts: ['devtoolsLogs', 'traces', 'URL'],
-=======
-      supportedModes: ['navigation'],
-      requiredArtifacts: ['devtoolsLogs', 'URL'],
->>>>>>> f4d6bca4
     };
   }
 
