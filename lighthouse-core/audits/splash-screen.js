--- conflicted
+++ resolved
@@ -45,15 +45,11 @@
       title: str_(UIStrings.title),
       failureTitle: str_(UIStrings.failureTitle),
       description: str_(UIStrings.description),
-<<<<<<< HEAD
-=======
-      requiredArtifacts: ['WebAppManifest', 'InstallabilityErrors'],
->>>>>>> d9d29999
     };
   }
 
   static get requiredArtifacts() {
-    return this.artifacts('WebAppManifest');
+    return this.artifacts('WebAppManifest', 'InstallabilityErrors');
   }
 
   /**
